import uuid
import numpy as np
from zoology.config import TrainConfig, ModelConfig, DataConfig


sweep_id = uuid.uuid4().hex[:6]
sweep_name = "monarch_attn" + sweep_id


VOCAB_SIZE = 8_192


configs = []
for input_seq_len, num_kv_pairs in [
    (64, 4),
    (128, 8),
    (256, 16),
    (512, 64),
]:
    if input_seq_len == 1024:
        batch_size = 64
    elif input_seq_len == 512:
        batch_size = 128
    elif input_seq_len == 256:
        batch_size = 256
    else:
        batch_size = 512

    data = DataConfig(
        num_train_examples=100_000,
        num_test_examples=3_000,
        vocab_size=VOCAB_SIZE,
        input_seq_len=input_seq_len,
        batch_size=batch_size,
        cache_dir="/var/cr05_data/sabri_data/zg-synthetics",
        builder={
            "name": "zoology.data.associative_recall.gap_power_distr_ar",
            "kwargs": {
                "num_kv_pairs": num_kv_pairs,
                "train_power_a": 0.01,
                "test_power_a": 0.01,
                "random_non_queries": False
            }
        }   
    )

    for d_model in [
<<<<<<< HEAD
        64, 
        128, 
        256, 
        512
=======
        # 64, 
        128, 
        256, 
        # 512
>>>>>>> 6be637f6
    ]:
        for lr in  np.logspace(-4, -2, 4):
            
            MIXERS = {
                "attention": dict(
                    name="zoology.mixers.attention.MHA",
                    kwargs={
                        "dropout": 0.1,
                        "num_heads": 1
                    },
                ),
                "hyena": dict(
                    name="zoology.mixers.hyena.Hyena",
                    kwargs={
                        "l_max": input_seq_len
                    },
                ),
                "rwkv": dict(
                    name="zoology.mixers.rwkv.RWKVTimeMixer",
                    kwargs={
                        "l_max": input_seq_len,
                    },
                ),
                "base_conv": dict(
                    name="zoology.mixers.base_conv.BaseConv",
                    kwargs={
                        "l_max": input_seq_len,
                        # pass a list of kernel sizes for each of four layers
                        "kernel_size": [3, -1, 3, -1]
                    }
                ),
                "base_conv_explicit": dict(
                    name="zoology.mixers.base_conv.BaseConv",
                    kwargs={
                        "l_max": input_seq_len,
                        # pass a list of kernel sizes for each of four layers
                        "kernel_size": [3, -1, 3, -1],
                        "implicit_long_conv": True
                    }
                ),
                "h3": dict(
                    name="zoology.mixers.h3.H3",
                    kwargs={
                        "l_max": input_seq_len,
                        "d_state": input_seq_len,  # makes it mathematically equivalent to Hyena
                        "head_dim": 2
                    }
                ),
                "based": [
                    dict(
                        name="zoology.mixers.base_conv.BaseConv",
                        kwargs={
                            "l_max": input_seq_len,
                            # pass a list of kernel sizes for each of four layers
                            "kernel_size": 3,
                            "implicit_long_conv": True
                        }
                    ),
                    dict(
                        name="zoology.mixers.based.Based",
                        kwargs={
                            "l_max": input_seq_len,
                            "feature_dim": 8,
                        }
                    )
                ],
                "mamba": dict(
                    name="zoology.mixers.mamba.Mamba",
                    kwargs={}
                ),
            }

            for sequence_mixer in [
                # "attention",
                # "hyena",
                # "rwkv",
                # "base_conv"
                # "base_conv_explicit",
                # "h3"
                # "base_conv_explicit"
                # "based"
                "mamba"
            ]:

                if 'mamba' in sequence_mixer:
                    block_type = "MambaBlock"
                else:
                    block_type = "TransformerBlock"

                model = ModelConfig(
                    d_model=d_model,
                    n_layers=2,
                    block_type=block_type,
                    max_position_embeddings=input_seq_len if sequence_mixer == "attention" else 0,
                    vocab_size=VOCAB_SIZE,
                    sequence_mixer=MIXERS[sequence_mixer],
                    state_mixer=dict(name="torch.nn.Identity", kwargs={})
                )
                config = TrainConfig(
                    model=model,
                    data=[data],
                    learning_rate=lr,
                    max_epochs=64,
                    run_id=f"{sequence_mixer}-seqlen{input_seq_len}-dmodel{d_model}-lr{lr}-kv{num_kv_pairs}"
                )
                configs.append(config)<|MERGE_RESOLUTION|>--- conflicted
+++ resolved
@@ -45,17 +45,10 @@
     )
 
     for d_model in [
-<<<<<<< HEAD
         64, 
         128, 
         256, 
         512
-=======
-        # 64, 
-        128, 
-        256, 
-        # 512
->>>>>>> 6be637f6
     ]:
         for lr in  np.logspace(-4, -2, 4):
             
@@ -111,6 +104,27 @@
                             "l_max": input_seq_len,
                             # pass a list of kernel sizes for each of four layers
                             "kernel_size": 3,
+                            "implicit_long_conv": True,
+                        }
+                    ),
+                    dict(
+                        name="zoology.mixers.based.Based",
+                        kwargs={
+                            "l_max": input_seq_len,
+                            "feature_dim": 8,
+                            "num_key_value_heads": 1,
+                            "num_heads": 1,
+                            "feature_name": "taylor_exp"
+                        }
+                    )
+                ],
+                "based_no_taylor": [
+                    dict(
+                        name="zoology.mixers.base_conv.BaseConv",
+                        kwargs={
+                            "l_max": input_seq_len,
+                            # pass a list of kernel sizes for each of four layers
+                            "kernel_size": 3,
                             "implicit_long_conv": True
                         }
                     ),
@@ -118,7 +132,10 @@
                         name="zoology.mixers.based.Based",
                         kwargs={
                             "l_max": input_seq_len,
-                            "feature_dim": 8,
+                            "feature_dim": d_model,
+                            "num_key_value_heads": 1,
+                            "num_heads": 1,
+                            "feature_name": "none"
                         }
                     )
                 ],
@@ -136,8 +153,9 @@
                 # "base_conv_explicit",
                 # "h3"
                 # "base_conv_explicit"
-                # "based"
-                "mamba"
+                "based",
+                "based_no_taylor"
+                # "mamba"
             ]:
 
                 if 'mamba' in sequence_mixer:
